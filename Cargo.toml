--- conflicted
+++ resolved
@@ -74,10 +74,9 @@
 futures-util = { version = "^0.3" }
 tempfile = "^3.10"
 futures = "^0.3"
-<<<<<<< HEAD
+
 sled = "^0.34"
 sha2 = "^0.10"
-=======
+
 libloading = "^0.8"
 once_cell = "^1.19"
->>>>>>> e4b65ce1
