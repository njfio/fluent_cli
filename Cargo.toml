--- conflicted
+++ resolved
@@ -74,9 +74,9 @@
 futures-util = { version = "^0.3" }
 tempfile = "^3.10"
 futures = "^0.3"
-<<<<<<< HEAD
+
 dialoguer = "^0.11"
-=======
+
 
 schemars = { version = "^0.8", features = ["derive"] }
 jsonschema = "^0.17"
@@ -88,4 +88,4 @@
 
 libloading = "^0.8"
 once_cell = "^1.19"
->>>>>>> 556552cb
+
