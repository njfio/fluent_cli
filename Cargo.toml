[package]
name = "fluent"
version = "0.1.0"
edition = "2021"

[workspace]
members = [
    "crates/fluent-cli",
    "crates/fluent-agent",
    "crates/fluent-core",
    "crates/fluent-engines",
    "crates/fluent-storage",
    "crates/fluent-sdk",
    "crates/fluent-lambda",
]

[dependencies]
fluent-cli = { path = "crates/fluent-cli" }
fluent-core = { path = "crates/fluent-core" }
fluent-engines = { path = "crates/fluent-engines" }
fluent-storage = { path = "crates/fluent-storage" }
fluent-sdk = { path = "crates/fluent-sdk" }
fluent-agent = { path = "crates/fluent-agent" }
tokio = { workspace = true, features = ["full"] }
clap = { workspace = true, features = ["derive"] }
anyhow = { workspace = true }
env_logger = { workspace = true }
neo4rs = { workspace = true }
chrono = { workspace = true, features = ["serde"] }
uuid = { workspace = true, features = ["v4", "serde"] }

[workspace.dependencies]
reqwest = { version = "^0.12", default-features = false, features = [
    "json",
    "stream",
    "multipart",
    "rustls-tls",
] }
fluent-cli = { path = "crates/fluent-cli" }
fluent-core = { path = "crates/fluent-core" }
fluent-engines = { path = "crates/fluent-engines" }
fluent-storage = { path = "crates/fluent-storage" }
fluent-sdk = { path = "crates/fluent-sdk" }
fluent-agent = { path = "crates/fluent-agent" }
serde = { version = "^1.0" }
lambda_runtime = "^0.13"
serde_json = "^1.0"
tracing-subscriber = "^0.3"
tracing = "^0.1"
tokio = { version = "^1" }
anyhow = { version = "^1.0" }
strum = { version = "^0.26" }
clap = { version = "^4.5" }
env_logger = { version = "^0.11" }
neo4rs = { version = "^0.8" }
chrono = { version = "^0.4" }
uuid = { version = "^1.3" }
indicatif = "^0.17"
owo-colors = "^4.0"
regex = "^1.10"
serde_yaml = "^0.9"
async-trait = "^0.1"
log = "^0.4"
unicode-segmentation = "^1.11"
rust-stemmers = "^1.2"
stop-words = "^0.8"
base64 = "^0.22"
url = "^2.5"
termimad = "^0.30"
syntect = "^5.2"
pdf-extract = "^0.7"
tokio-util = { version = "^0.7" }
mime_guess = { version = "^2.0" }
futures-util = { version = "^0.3" }
tempfile = "^3.10"
futures = "^0.3"
<<<<<<< HEAD
schemars = { version = "^0.8", features = ["derive"] }
jsonschema = "^0.17"
=======

sled = "^0.34"
sha2 = "^0.10"

>>>>>>> 97234b95
libloading = "^0.8"
once_cell = "^1.19"
<|MERGE_RESOLUTION|>--- conflicted
+++ resolved
@@ -74,14 +74,14 @@
 futures-util = { version = "^0.3" }
 tempfile = "^3.10"
 futures = "^0.3"
-<<<<<<< HEAD
+
 schemars = { version = "^0.8", features = ["derive"] }
 jsonschema = "^0.17"
-=======
+
 
 sled = "^0.34"
 sha2 = "^0.10"
 
->>>>>>> 97234b95
+
 libloading = "^0.8"
 once_cell = "^1.19"
