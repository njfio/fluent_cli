pub mod args;
pub mod pipeline_builder;

use std::pin::Pin;

use anyhow::{anyhow, Error};

use fluent_core::config::{EngineConfig, Neo4jConfig};
use fluent_core::neo4j_client::Neo4jClient;
use fluent_core::traits::Engine;
use fluent_core::types::Request;
use fluent_engines::create_engine;
use log::debug;
use regex::Regex;
use serde_json::Value;

pub mod cli {
    use anyhow::{anyhow, Error, Result};
    use clap::{Arg, ArgAction, ArgMatches, Command};
    use fluent_core::config::{load_config, Config, EngineConfig};
    use fluent_core::traits::Engine;
    use fluent_core::types::{Cost, Request, Response};
    use fluent_engines::anthropic::AnthropicEngine;
    use fluent_engines::create_engine;
    use fluent_engines::openai::OpenAIEngine;
    use indicatif::{ProgressBar, ProgressStyle};
    use owo_colors::OwoColorize;
    use std::collections::{HashMap, HashSet};
    use std::fs;
    use std::io::IsTerminal;
    use std::path::{Path, PathBuf};
    use std::pin::Pin;
    use std::time::Duration;
    use std::{env, io};

    use log::{debug, error, info};
    use serde_json::Value;
    use tokio::io::{AsyncReadExt, AsyncBufReadExt, BufReader};

    use crate::{create_llm_engine, generate_and_execute_cypher};
    use fluent_core::neo4j_client::{InteractionStats, Neo4jClient};
    use fluent_core::output_processor::OutputProcessor;
    use fluent_engines::cohere::CohereEngine;
    use fluent_engines::dalle::DalleEngine;
    use fluent_engines::flowise_chain::FlowiseChainEngine;
    use fluent_engines::google_gemini::GoogleGeminiEngine;
    use fluent_engines::groqlpu::GroqLPUEngine;
    use fluent_engines::imagepro::ImagineProEngine;
    use fluent_engines::langflow::LangflowEngine;
    use fluent_engines::leonardoai::LeonardoAIEngine;
    use fluent_engines::mistral::MistralEngine;
    use fluent_engines::perplexity::PerplexityEngine;
    use fluent_engines::replicate::ReplicateEngine;

    use fluent_engines::pipeline_executor::{
        validate_pipeline_yaml, FileStateStore, Pipeline, PipelineExecutor, StateStore,
    };
    use fluent_engines::stabilityai::StabilityAIEngine;
    use fluent_engines::webhook::WebhookEngine;
    use tokio::time::Instant;
    use uuid::Uuid;

    fn parse_key_value_pair(s: &str) -> Option<(String, String)> {
        let parts: Vec<&str> = s.splitn(2, '=').collect();
        if parts.len() == 2 {
            Some((parts[0].to_string(), parts[1].to_string()))
        } else {
            None
        }
    }

    pub struct CliState {
        pub command: Command,
        pub parameters: Vec<String>,
    }

    pub fn read_config_file(path: &str) -> Result<(Vec<String>, HashSet<String>)> {
        let config_str = fs::read_to_string(path)?;
        let config: Value = serde_json::from_str(&config_str)?;

        let engines = config["engines"]
            .as_array()
            .ok_or_else(|| anyhow!("No engines found in configuration"))?
            .iter()
            .filter_map(|engine| engine["name"].as_str().map(String::from))
            .collect::<Vec<String>>();

        let mut parameters = HashSet::new();
        for engine in config["engines"].as_array().unwrap() {
            if let Some(params) = engine["parameters"].as_object() {
                for key in params.keys() {
                    parameters.insert(key.clone());
                }
            }
        }

        Ok((engines, parameters))
    }

    pub async fn process_request_with_file(
        engine: &dyn Engine,
        request_content: &str,
        file_path: &str,
    ) -> Result<Response> {
        let file_id = Pin::from(engine.upload_file(Path::new(file_path))).await?;
        println!("File uploaded successfully. File ID: {}", file_id);

        let request = Request {
            flowname: "default".to_string(),
            payload: format!("File ID: {}. {}", file_id, request_content),
        };

        Pin::from(engine.execute(&request)).await
    }

    pub async fn process_request(engine: &dyn Engine, request_content: &str) -> Result<Response> {
        let request = Request {
            flowname: "default".to_string(),
            payload: request_content.to_string(),
        };

        Pin::from(engine.execute(&request)).await
    }

    pub fn print_response(response: &Response, response_time: f64) {
        println!("Response: {}", response.content);
        println!("Model: {}", response.model);
        println!("Usage:");
        println!("  Prompt tokens: {}", response.usage.prompt_tokens);
        println!("  Completion tokens: {}", response.usage.completion_tokens);
        println!("  Total tokens: {}", response.usage.total_tokens);
        println!("Cost:");
        println!("  Prompt cost: ${:.6}", response.cost.prompt_cost);
        println!("  Completion cost: ${:.6}", response.cost.completion_cost);
        println!("  Total cost: ${:.6}", response.cost.total_cost);
        println!("  Response time: {:.2} seconds", response_time);
        if let Some(reason) = &response.finish_reason {
            println!("Finish reason: {}", reason);
        }
    }

    pub fn build_cli() -> Command {
        Command::new("Fluent CLI")
            .version("2.0")
            .author("Your Name <your.email@example.com>")
            .about("A powerful CLI for interacting with various AI engines")
            .arg(
                Arg::new("config")
                    .short('c')
                    .long("config")
                    .value_name("FILE")
                    .help("Sets a custom config file")
                    .required(false),
            )
            .arg(
                Arg::new("engine")
                    .help("The engine to use (openai or anthropic)")
                    .required(true),
            )
            .arg(
                Arg::new("request")
                    .help("The request to process")
                    .required(false),
            )
            .arg(
                Arg::new("override")
                    .short('o')
                    .long("override")
                    .value_name("KEY=VALUE")
                    .help("Override configuration values")
                    .action(ArgAction::Append)
                    .num_args(1..),
            )
            .arg(
                Arg::new("additional-context-file")
                    .long("additional-context-file")
                    .short('a')
                    .help("Specifies a file from which additional request context is loaded")
                    .action(ArgAction::Set)
                    .value_hint(clap::ValueHint::FilePath)
                    .required(false),
            )
            .arg(
                Arg::new("upsert")
                    .long("upsert")
                    .help("Enables upsert mode")
                    .action(ArgAction::SetTrue)
                    .conflicts_with("request"),
            )
            .arg(
                Arg::new("input")
                    .long("input")
                    .short('i')
                    .value_name("FILE")
                    .help("Input file or directory to process (required for upsert)")
                    .required(false),
            )
            .arg(
                Arg::new("metadata")
                    .long("metadata")
                    .short('t')
                    .value_name("TERMS")
                    .help("Comma-separated list of metadata terms (for upsert)")
                    .required(false),
            )
            .arg(
                Arg::new("upload-image-file")
                    .short('l')
                    .long("upload_image_file")
                    .value_name("FILE")
                    .help("Upload a media file")
                    .action(ArgAction::Set)
                    .required(false),
            )
            .arg(
                Arg::new("download-media")
                    .short('d')
                    .long("download-media")
                    .value_name("DIR")
                    .help("Download media files from the output")
                    .action(ArgAction::Set)
                    .required(false),
            )
            .arg(
                Arg::new("parse-code")
                    .short('p')
                    .long("parse-code")
                    .help("Parse and display code blocks from the output")
                    .action(ArgAction::SetTrue),
            )
            .arg(
                Arg::new("execute-output")
                    .short('x')
                    .long("execute-output")
                    .help("Execute code blocks from the output")
                    .action(ArgAction::SetTrue),
            )
            .arg(
                Arg::new("cache")
                    .long("cache")
                    .help("Enable request caching")
                    .action(ArgAction::SetTrue),
            )
            .arg(
                Arg::new("markdown")
                    .short('m')
                    .long("markdown")
                    .help("Format output as markdown")
                    .action(ArgAction::SetTrue),
            )
            .arg(
                Arg::new("generate-cypher")
                    .long("generate-cypher")
                    .value_name("QUERY")
                    .help("Generate and execute a Cypher query based on the given string")
                    .action(ArgAction::Set)
                    .required(false),
            )
            .subcommand(
                Command::new("pipeline")
                    .about("Execute a pipeline")
                    .arg(
                        Arg::new("file")
                            .short('f')
                            .long("file")
                            .help("The YAML file containing the pipeline definition")
                            .required(true),
                    )
                    .arg(
                        Arg::new("input")
                            .short('i')
                            .long("input")
                            .help("The input for the pipeline")
                            .required(true),
                    )
                    .arg(
                        Arg::new("force_fresh")
                            .long("force-fresh")
                            .help("Force a fresh execution of the pipeline")
                            .action(ArgAction::SetTrue),
                    )
                    .arg(
                        Arg::new("run_id")
                            .long("run-id")
                            .help("Specify a run ID for the pipeline"),
                    )
                    .arg(
                        Arg::new("json_output")
                            .long("json-output")
                            .help("Output only the JSON result, suppressing PrintOutput steps")
                            .action(ArgAction::SetTrue),
                    ),
            )
            .subcommand(

                Command::new("build-pipeline")
                    .about("Interactively build a pipeline")

                Command::new("agent")
                    .about("Start interactive agent loop")

            )
    }

    pub async fn get_neo4j_query_llm(config: &Config) -> Option<(Box<dyn Engine>, &EngineConfig)> {
        let neo4j_config = config.engines.iter().find(|e| e.engine == "neo4j")?;
        let query_llm = neo4j_config.neo4j.as_ref()?.query_llm.as_ref()?;
        let llm_config = config.engines.iter().find(|e| e.name == *query_llm)?;
        let engine = create_llm_engine(llm_config).await.ok()?;
        Some((engine, llm_config))
    }

    pub async fn run() -> Result<()> {
        let matches = build_cli().get_matches();

        if matches.get_flag("cache") {
            std::env::set_var("FLUENT_CACHE", "1");
        } else {
            std::env::set_var("FLUENT_CACHE", "0");
        }

        let _: Result<(), Error> = match matches.subcommand() {
            Some(("pipeline", sub_matches)) => {
                let pipeline_file = sub_matches.get_one::<String>("file").unwrap();
                let input = sub_matches.get_one::<String>("input").unwrap();
                let force_fresh = sub_matches.get_flag("force_fresh");
                let run_id = sub_matches.get_one::<String>("run_id").cloned();
                let json_output = sub_matches.get_flag("json_output");

<<<<<<< HEAD
                let pipeline: Pipeline =
                    serde_yaml::from_str(&std::fs::read_to_string(pipeline_file)?)?;
                let state_store_dir = match env::var("FLUENT_STATE_STORE") {
                    Ok(path) => PathBuf::from(path),
                    Err(_) => {
                        // Handle the case where the environment variable is not set
                        // You can either return an error or use a default path here
                        eprintln!("Warning: FLUENT_STATE_STORE environment variable not set. Using default path.");
                        PathBuf::from("./pipeline_states")
                    }
                };
=======
                let yaml_str = std::fs::read_to_string(pipeline_file)?;
                validate_pipeline_yaml(&yaml_str)?;
                let pipeline: Pipeline = serde_yaml::from_str(&yaml_str)?;
                let state_store_dir = PathBuf::from("./pipeline_states");
>>>>>>> a93e52af
                tokio::fs::create_dir_all(&state_store_dir).await?;
                let state_store = FileStateStore {
                    directory: state_store_dir,
                };
                let executor = PipelineExecutor::new(state_store.clone(), json_output);

                executor
                    .execute(&pipeline, input, force_fresh, run_id.clone())
                    .await?;

                if json_output {
                    // Read the state file and print its contents to stdout
                    let state_key = format!(
                        "{}-{}",
                        pipeline.name,
                        run_id.unwrap_or_else(|| "unknown".to_string())
                    );
                    if let Some(state) = state_store.load_state(&state_key).await? {
                        println!("{}", serde_json::to_string_pretty(&state)?);
                    } else {
                        eprintln!("No state file found for the given run ID.");
                        std::process::exit(1);
                    }
                }

                std::process::exit(0);
            }

            Some(("build-pipeline", _sub_matches)) => {
                crate::pipeline_builder::build_interactively().await?;
                std::process::exit(0);
            }

            _ => Ok(()), // Default case, do nothing
        };

        let config_path = matches.get_one::<String>("config")
            .map(|s| s.to_string())
            .or_else(|| env::var("FLUENT_CLI_V2_CONFIG_PATH").ok())
            .ok_or_else(|| anyhow!("No config file specified and FLUENT_CLI_V2_CONFIG_PATH environment variable not set"))?;

        let engine_name = matches.get_one::<String>("engine").unwrap();

        let overrides: HashMap<String, String> = matches
            .get_many::<String>("override")
            .map(|values| values.filter_map(|s| parse_key_value_pair(s)).collect())
            .unwrap_or_default();

        let config = load_config(&config_path, engine_name, &overrides)?;
        let spinner_config = config.engines[0].spinner.clone().unwrap_or_default();
        let pb = ProgressBar::new_spinner();
        let engine_config = &config.engines[0];
        let start_time = Instant::now();
        let mut cumulative_cost = 0.0;

        let spinner_style = ProgressStyle::default_spinner()
            .tick_chars(&spinner_config.frames)
            .template("{spinner:.green} {msg}")
            .unwrap();

        pb.set_style(spinner_style);
        pb.set_message(format!("Processing {} request...", engine_name));
        pb.enable_steady_tick(Duration::from_millis(spinner_config.interval));
        pb.set_length(100);

        if matches.subcommand_matches("agent").is_some() {
            let engine: Box<dyn Engine> = create_engine(engine_config).await?;
            let mut agent = Agent::new(engine);
            let mut reader = BufReader::new(tokio::io::stdin());
            let mut line = String::new();
            println!("Starting agent loop. Type 'exit' to quit.");
            loop {
                line.clear();
                if reader.read_line(&mut line).await? == 0 { break; }
                let prompt = line.trim();
                if prompt.eq_ignore_ascii_case("exit") { break; }
                if prompt.is_empty() { continue; }
                if let Err(e) = agent.run_cycle(prompt).await {
                    eprintln!("Agent error: {}", e);
                }
            }
            return Ok(());
        }

        if let Some(cypher_query) = matches.get_one::<String>("generate-cypher") {
            let neo4j_config = engine_config
                .neo4j
                .as_ref()
                .ok_or_else(|| anyhow!("Neo4j configuration not found in the engine config"))?;

            let query_llm_name = neo4j_config
                .query_llm
                .as_ref()
                .ok_or_else(|| anyhow!("No query LLM specified for Neo4j"))?;

            // Load the configuration for the query LLM
            let query_llm_config = load_config(&config_path, query_llm_name, &HashMap::new())?;
            let query_llm_engine_config = &query_llm_config.engines[0];

            let query_llm_engine = create_llm_engine(query_llm_engine_config).await?;

            let cypher_result = generate_and_execute_cypher(
                neo4j_config,
                query_llm_engine_config,
                cypher_query,
                &*query_llm_engine,
            )
            .await?;

            if engine_config.engine == "neo4j" {
                println!("{}", cypher_result);
            } else {
                let engine: Box<dyn Engine> = create_engine(engine_config).await?;

                let max_tokens = engine_config
                    .parameters
                    .get("max_tokens")
                    .and_then(|v| v.as_i64())
                    .unwrap_or(-1);

                let user_request = matches
                    .get_one::<String>("request")
                    .map(|s| s.to_string())
                    .unwrap_or_default();

                let mut combined_request = format!(
                    "Cypher query: {}\n\nCypher result:\n{}\n\nBased on the above Cypher query and its result, please provide an analysis or answer the following question: {}",
                    cypher_query, cypher_result, user_request
                );

                // Truncate the combined request if it exceeds the max tokens
                if max_tokens > 0 && combined_request.len() > max_tokens as usize {
                    combined_request.truncate(max_tokens as usize);
                    combined_request += "... [truncated]";
                }
                info!("Combined request: {}", combined_request);
                let request = Request {
                    flowname: engine_name.to_string(),
                    payload: combined_request,
                };

                let response = Pin::from(engine.execute(&request)).await?;
                cumulative_cost += response.cost.total_cost;
                let mut output = response.content.clone();

                if let Some(download_dir) = matches.get_one::<String>("download-media") {
                    let download_path = PathBuf::from(download_dir);
                    OutputProcessor::download_media_files(&response.content, &download_path)
                        .await?;
                }

                if matches.get_flag("parse-code") {
                    debug!("Parsing code blocks");
                    let code_blocks = OutputProcessor::parse_code(&output);
                    debug!("Code blocks: {:?}", code_blocks);
                    output = code_blocks.join("\n\n");
                }

                if matches.get_flag("execute-output") {
                    debug!("Executing output code");
                    debug!("Attempting to execute : {}", output);
                    output = OutputProcessor::execute_code(&output).await?;
                }

                if matches.get_flag("markdown") {
                    debug!("Formatting output as markdown");
                    //output = format_markdown(&output);
                }

                let response_time = start_time.elapsed().as_secs_f64();

                if let Some(neo4j_client) = engine.get_neo4j_client() {
                    let session_id = engine
                        .get_session_id()
                        .unwrap_or_else(|| Uuid::new_v4().to_string());

                    let stats = InteractionStats {
                        prompt_tokens: response.usage.prompt_tokens,
                        completion_tokens: response.usage.completion_tokens,
                        total_tokens: response.usage.total_tokens,
                        response_time,
                        finish_reason: response
                            .finish_reason
                            .clone()
                            .unwrap_or_else(|| "unknown".to_string()),
                    };

                    debug!("Attempting to create interaction in Neo4j");
                    debug!("Using session ID: {}", session_id);
                    match neo4j_client
                        .create_interaction(
                            &session_id,
                            &request.payload,
                            &response.content,
                            &response.model,
                            &stats,
                        )
                        .await
                    {
                        Ok(interaction_id) => debug!(
                            "Successfully created interaction with id: {}",
                            interaction_id
                        ),
                        Err(e) => error!("Failed to create interaction in Neo4j: {:?}", e),
                    }
                } else {
                    debug!("Neo4j client not available, skipping interaction logging");
                }

                pb.finish_and_clear();
                eprintln!();
                println!("{}", output);

                let use_colors = std::io::stderr().is_terminal();
                let response_time_str = format!("{:.2}s", response_time);

                eprintln!(
                    "{} | {} | Time: {} | Usage: {}↑ {}↓ {}Σ | {}\n",
                    spinner_config.success_symbol,
                    if use_colors {
                        response.model.cyan().to_string()
                    } else {
                        response.model
                    },
                    if use_colors {
                        response_time_str.bright_blue().to_string()
                    } else {
                        response_time_str
                    },
                    if use_colors {
                        response
                            .usage
                            .prompt_tokens
                            .to_string()
                            .yellow()
                            .to_string()
                    } else {
                        response.usage.prompt_tokens.to_string()
                    },
                    if use_colors {
                        response
                            .usage
                            .completion_tokens
                            .to_string()
                            .yellow()
                            .to_string()
                    } else {
                        response.usage.completion_tokens.to_string()
                    },
                    if use_colors {
                        response.usage.total_tokens.to_string().yellow().to_string()
                    } else {
                        response.usage.total_tokens.to_string()
                    },
                    if use_colors {
                        response
                            .finish_reason
                            .as_deref()
                            .unwrap_or("No finish reason")
                            .italic()
                            .to_string()
                    } else {
                        response
                            .finish_reason
                            .as_deref()
                            .unwrap_or("No finish reason")
                            .to_string()
                    }
                );
            }
        } else if matches.get_flag("upsert") {
            debug!("Upsert mode enabled");
            handle_upsert(engine_config, &matches).await?;
        } else {
            debug!("No mode specified, defaulting to interactive mode");
            let request = matches.get_one::<String>("request").unwrap();

            let engine: Box<dyn Engine> = match engine_config.engine.as_str() {
                "anthropic" => Box::new(AnthropicEngine::new(engine_config.clone()).await?),
                "openai" => Box::new(OpenAIEngine::new(engine_config.clone()).await?),
                "cohere" => Box::new(CohereEngine::new(engine_config.clone()).await?),
                "google_gemini" => Box::new(GoogleGeminiEngine::new(engine_config.clone()).await?),
                "mistral" => Box::new(MistralEngine::new(engine_config.clone()).await?),
                "groq_lpu" => Box::new(GroqLPUEngine::new(engine_config.clone()).await?),
                "perplexity" => Box::new(PerplexityEngine::new(engine_config.clone()).await?),
                "webhook" => Box::new(WebhookEngine::new(engine_config.clone()).await?),
                "flowise_chain" => Box::new(FlowiseChainEngine::new(engine_config.clone()).await?),
                "langflow_chain" => Box::new(LangflowEngine::new(engine_config.clone()).await?),
                "replicate" => {
                    let mut engine = Box::new(ReplicateEngine::new(engine_config.clone()).await?);
                    // Set download directory if provided
                    if let Some(download_dir) = matches.get_one::<String>("download-media") {
                        engine.set_download_dir(download_dir.to_string());
                    }
                    engine // Return the engine
                }

                "dalle" => Box::new(DalleEngine::new(engine_config.clone()).await?),
                "stabilityai" => {
                    let mut engine = Box::new(StabilityAIEngine::new(engine_config.clone()).await?);
                    if let Some(download_dir) = matches.get_one::<String>("download-media") {
                        engine.set_download_dir(download_dir.to_string());
                    }
                    engine
                }
                "leonardo_ai" => Box::new(LeonardoAIEngine::new(engine_config.clone()).await?),
                "imagine_pro" => {
                    let mut engine = Box::new(ImagineProEngine::new(engine_config.clone()).await?);
                    if let Some(download_dir) = matches.get_one::<String>("download-media") {
                        engine.set_download_dir(download_dir.to_string());
                    }
                    engine
                }
                _ => return Err(anyhow!("Unsupported engine: {}", engine_config.engine)),
            };

            // Read context from stdin if available
            let context = if !io::stdin().is_terminal() {
                // In CLI context, read from stdin
                let mut input = String::new();
                tokio::io::stdin().read_to_string(&mut input).await?;
                input
            } else {
                // In API context, leave context empty
                String::new()
            };

            // Read additional context from file if provided
            let mut file_contents = String::new();
            if let Some(file_path) = matches.get_one::<String>("additional-context-file") {
                file_contents = fs::read_to_string(file_path)?;
            }

            // Combine all inputs
            let mut combined_request_parts = Vec::new();
            // Always add the request first
            combined_request_parts.push(request.trim().to_string());
            // Add context if it's not empty
            if !context.trim().is_empty() {
                combined_request_parts.push(format!("Context:\n{}", context.trim()));
            }
            // Add file contents if it's not empty
            if !file_contents.trim().is_empty() {
                combined_request_parts
                    .push(format!("Additional Context:\n{}", file_contents.trim()));
            }
            // Join all parts with a separator
            let combined_request = combined_request_parts.join("\n\n----\n\n");
            debug!("Combined Request:\n{}", combined_request);

            let request = Request {
                flowname: engine_name.to_string(),
                payload: combined_request,
            };
            debug!("Combined Request: {:?}", request);

            let response = if let Some(file_path) = matches.get_one::<String>("upload-image-file") {
                debug!("Processing request with file: {}", file_path);
                pb.set_message("Processing request with file...");
                Pin::from(engine.process_request_with_file(&request, Path::new(file_path))).await?
            } else {
                pb.set_message("Executing request...");
                Pin::from(engine.execute(&request)).await?
            };
            cumulative_cost += response.cost.total_cost;

            let mut output = response.content.clone();

            if let Some(download_dir) = matches.get_one::<String>("download-media") {
                let download_path = PathBuf::from(download_dir);
                OutputProcessor::download_media_files(&response.content, &download_path).await?;
            }

            if matches.get_flag("parse-code") {
                debug!("Parsing code blocks");
                let code_blocks = OutputProcessor::parse_code(&output);
                debug!("Code blocks: {:?}", code_blocks);
                output = code_blocks.join("\n\n");
            }

            if matches.get_flag("execute-output") {
                debug!("Executing output code");
                debug!("Attempting to execute : {}", output);
                output = OutputProcessor::execute_code(&output).await?;
            }

            if matches.get_flag("markdown") {
                debug!("Formatting output as markdown");
                //output = format_markdown(&output);
            }

            let response_time = start_time.elapsed().as_secs_f64();

            if let Some(neo4j_client) = engine.get_neo4j_client() {
                let session_id = engine
                    .get_session_id()
                    .unwrap_or_else(|| Uuid::new_v4().to_string());

                let stats = InteractionStats {
                    prompt_tokens: response.usage.prompt_tokens,
                    completion_tokens: response.usage.completion_tokens,
                    total_tokens: response.usage.total_tokens,
                    response_time,
                    finish_reason: response
                        .finish_reason
                        .clone()
                        .unwrap_or_else(|| "unknown".to_string()),
                };

                debug!("Attempting to create interaction in Neo4j");
                debug!("Using session ID: {}", session_id);
                match neo4j_client
                    .create_interaction(
                        &session_id,
                        &request.payload,
                        &response.content,
                        &response.model,
                        &stats,
                    )
                    .await
                {
                    Ok(interaction_id) => debug!(
                        "Successfully created interaction with id: {}",
                        interaction_id
                    ),
                    Err(e) => error!("Failed to create interaction in Neo4j: {:?}", e),
                }
            } else {
                debug!("Neo4j client not available, skipping interaction logging");
            }

            pb.finish_and_clear();
            eprintln!();
            println!("{}", output);

            let use_colors = std::io::stderr().is_terminal();
            let response_time_str = format!("{:.2}s", response_time);

            eprintln!(
                "{} | {} | Time: {} | Usage: {}↑ {}↓ {}Σ | {}\n",
                spinner_config.success_symbol,
                if use_colors {
                    response.model.cyan().to_string()
                } else {
                    response.model
                },
                if use_colors {
                    response_time_str.bright_blue().to_string()
                } else {
                    response_time_str
                },
                if use_colors {
                    response
                        .usage
                        .prompt_tokens
                        .to_string()
                        .yellow()
                        .to_string()
                } else {
                    response.usage.prompt_tokens.to_string()
                },
                if use_colors {
                    response
                        .usage
                        .completion_tokens
                        .to_string()
                        .yellow()
                        .to_string()
                } else {
                    response.usage.completion_tokens.to_string()
                },
                if use_colors {
                    response.usage.total_tokens.to_string().yellow().to_string()
                } else {
                    response.usage.total_tokens.to_string()
                },
                if use_colors {
                    response
                        .finish_reason
                        .as_deref()
                        .unwrap_or("No finish reason")
                        .italic()
                        .to_string()
                } else {
                    response
                        .finish_reason
                        .as_deref()
                        .unwrap_or("No finish reason")
                        .to_string()
                }
            );
        }

        eprintln!("Total cost: ${:.6}", cumulative_cost);
        Ok(())
    }

    async fn handle_upsert(engine_config: &EngineConfig, matches: &ArgMatches) -> Result<()> {
        if let Some(neo4j_config) = &engine_config.neo4j {
            let neo4j_client = Neo4jClient::new(neo4j_config).await?;

            let input = matches
                .get_one::<String>("input")
                .ok_or_else(|| anyhow!("Input is required for upsert mode"))?;
            let metadata = matches
                .get_one::<String>("metadata")
                .map(|s| s.split(',').map(String::from).collect::<Vec<String>>())
                .unwrap_or_default();

            let input_path = Path::new(input);
            if input_path.is_file() {
                let document_id = neo4j_client.upsert_document(input_path, &metadata).await?;
                eprintln!(
                    "Uploaded document with ID: {}. Embeddings and chunks created.",
                    document_id
                );
            } else if input_path.is_dir() {
                let mut uploaded_count = 0;
                for entry in fs::read_dir(input_path)? {
                    let entry = entry?;
                    let path = entry.path();
                    if path.is_file() {
                        let document_id = neo4j_client.upsert_document(&path, &metadata).await?;
                        eprintln!(
                            "Uploaded document {} with ID: {}. Embeddings and chunks created.",
                            path.display(),
                            document_id
                        );
                        uploaded_count += 1;
                    }
                }
                eprintln!(
                    "Uploaded {} documents with embeddings and chunks",
                    uploaded_count
                );
            } else {
                return Err(anyhow!("Input is neither a file nor a directory"));
            }

            if let Ok(stats) = neo4j_client.get_document_statistics().await {
                eprintln!("\nDocument Statistics:");
                eprintln!("Total documents: {}", stats.document_count);
                eprintln!("Average content length: {:.2}", stats.avg_content_length);
                eprintln!("Total chunks: {}", stats.chunk_count);
                eprintln!("Total embeddings: {}", stats.embedding_count);
            }
        } else {
            return Err(anyhow!("Neo4j configuration not found for this engine"));
        }

        Ok(())
    }

    pub async fn generate_cypher_query(query: &str, config: &EngineConfig) -> Result<String> {
        // Use the configured LLM to generate a Cypher query
        let llm_request = Request {
            flowname: "cypher_generation".to_string(),
            payload: format!(
                "Generate a Cypher query for Neo4j based on this request: {}",
                query
            ),
        };
        debug!("Sending request to LLM engine: {:?}", llm_request);
        let llm_engine: Box<dyn Engine> = match config.engine.as_str() {
            "openai" => Box::new(OpenAIEngine::new(config.clone()).await?),
            "anthropic" => Box::new(AnthropicEngine::new(config.clone()).await?),
            // Add other LLM engines as needed
            _ => return Err(anyhow!("Unsupported LLM engine for Cypher generation")),
        };

        let response = Pin::from(llm_engine.execute(&llm_request)).await?;

        debug!("Response from LLM engine: {:?}", response);
        Ok(response.content)
    }
}

async fn generate_and_execute_cypher(
    neo4j_config: &Neo4jConfig,
    _llm_config: &EngineConfig,
    query_string: &str,
    llm_engine: &dyn Engine,
) -> Result<String, Error> {
    debug!("Generating Cypher query using LLM");
    debug!("Neo4j configuration: {:#?}", neo4j_config);
    let neo4j_client = Neo4jClient::new(neo4j_config).await?;
    debug!("Neo4j client created");

    // Fetch the database schema
    let schema = neo4j_client.get_database_schema().await?;
    debug!("Database schema: {:#?}", schema);

    // Generate Cypher query using LLM
    let cypher_request = Request {
        flowname: "generate_cypher".to_string(),
        payload: format!(
            "Given the following database schema:\n\n{}\n\nGenerate a Cypher query for Neo4j based on this request: {}",
            schema, query_string
        ),
    };
    //info!("Sending request to LLM engine: {:?}", cypher_request);
    let cypher_response = Pin::from(llm_engine.execute(&cypher_request)).await?;
    let cypher_query = extract_cypher_query(&cypher_response.content)?;

    // Execute the Cypher query
    let cypher_result = neo4j_client.execute_cypher(&cypher_query).await?;
    debug!("Cypher result: {:?}", cypher_result);

    // Format the result based on the output format
    Ok(format_as_csv(&cypher_result))
}

fn extract_cypher_query(content: &str) -> Result<String, Error> {
    // First, try to extract content between triple backticks
    let backtick_re = Regex::new(r"```(?:cypher)?\s*([\s\S]*?)\s*```").unwrap();
    if let Some(captures) = backtick_re.captures(content) {
        if let Some(query) = captures.get(1) {
            let extracted = query.as_str().trim();
            if is_valid_cypher(extracted) {
                return Ok(extracted.to_string());
            }
        }
    }

    // If not found, look for common Cypher keywords to identify the query
    let cypher_re =
        Regex::new(r"(?i)(MATCH|CREATE|MERGE|DELETE|REMOVE|SET|RETURN)[\s\S]+").unwrap();
    if let Some(captures) = cypher_re.captures(content) {
        if let Some(query) = captures.get(0) {
            let extracted = query.as_str().trim();
            if is_valid_cypher(extracted) {
                return Ok(extracted.to_string());
            }
        }
    }

    // If still not found, return an error
    Err(anyhow!("No valid Cypher query found in the content"))
}

fn is_valid_cypher(query: &str) -> bool {
    // Basic validation: check if the query contains common Cypher clauses
    let valid_clauses = [
        "MATCH", "CREATE", "MERGE", "DELETE", "REMOVE", "SET", "RETURN", "WITH", "WHERE",
    ];
    valid_clauses
        .iter()
        .any(|&clause| query.to_uppercase().contains(clause))
}

fn format_as_csv(result: &Value) -> String {
    // Implement CSV formatting here
    // For now, we'll just return the JSON as a string
    result.to_string()
}

async fn create_llm_engine(engine_config: &EngineConfig) -> Result<Box<dyn Engine>, Error> {
    create_engine(engine_config).await
}<|MERGE_RESOLUTION|>--- conflicted
+++ resolved
@@ -327,9 +327,9 @@
                 let run_id = sub_matches.get_one::<String>("run_id").cloned();
                 let json_output = sub_matches.get_flag("json_output");
 
-<<<<<<< HEAD
-                let pipeline: Pipeline =
-                    serde_yaml::from_str(&std::fs::read_to_string(pipeline_file)?)?;
+                let yaml_str = std::fs::read_to_string(pipeline_file)?;
+                validate_pipeline_yaml(&yaml_str)?;
+                let pipeline: Pipeline = serde_yaml::from_str(&yaml_str)?;
                 let state_store_dir = match env::var("FLUENT_STATE_STORE") {
                     Ok(path) => PathBuf::from(path),
                     Err(_) => {
@@ -339,12 +339,6 @@
                         PathBuf::from("./pipeline_states")
                     }
                 };
-=======
-                let yaml_str = std::fs::read_to_string(pipeline_file)?;
-                validate_pipeline_yaml(&yaml_str)?;
-                let pipeline: Pipeline = serde_yaml::from_str(&yaml_str)?;
-                let state_store_dir = PathBuf::from("./pipeline_states");
->>>>>>> a93e52af
                 tokio::fs::create_dir_all(&state_store_dir).await?;
                 let state_store = FileStateStore {
                     directory: state_store_dir,
