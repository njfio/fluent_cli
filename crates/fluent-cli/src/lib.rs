--- conflicted
+++ resolved
@@ -292,13 +292,13 @@
                     ),
             )
             .subcommand(
-<<<<<<< HEAD
+
                 Command::new("build-pipeline")
                     .about("Interactively build a pipeline")
-=======
+
                 Command::new("agent")
                     .about("Start interactive agent loop")
->>>>>>> 556552cb
+
             )
     }
 
